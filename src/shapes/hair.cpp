#include <fstream>

#include <mitsuba/render/shape.h>
#include <mitsuba/render/bsdf.h>
#include <mitsuba/core/plugin.h>
#include <mitsuba/core/fresolver.h>
<<<<<<< HEAD
#include <mitsuba/core/properties.h>

MTS_NAMESPACE_BEGIN

/**
 * The 'Hair' primitive consists of a list of hair segments, which are
 * rasterized into cylinders and spheres. The file format is simply a
 * list of lines of the form "x y z" where an empty line indicates the beginning
 * of a new hair.
 */
class Hair : public Shape {
	struct HairSegment {
		Point start, end;

		inline HairSegment(Point start, Point end) 
		 : start(start), end(end) {
		}
	};

	Float m_radius;
	std::vector<HairSegment> m_segments;
public:
	Hair(const Properties &props) : Shape(props) {
		fs::path filename = Thread::getThread()->getFileResolver()->resolve(
			props.getString("filename"));
		m_radius = (Float) props.getFloat("radius", 0.05f);
		m_name = filename.leaf();

		Log(EInfo, "Loading hair geometry from \"%s\" ..", m_name.c_str());

		fs::ifstream is(m_name.c_str());
		if (is.fail())
			Log(EError, "Could not open \"%s\"!", m_name.c_str());

		std::string line;
		int segments = 0;
		Point p(0.0f) , prev(0.0f);
		while (is.good()) {
			std::getline(is, line);
			if (line.length() > 0 && line[0] == '#')
				continue;
			if (line.length() == 0) {
				segments = 0;
			} else {
				std::istringstream iss(line);
				iss >> p.x >> p.y >> p.z;
				m_aabb.expandBy(m_objectToWorld(p));

				if (segments++ > 0) 
					m_segments.push_back(HairSegment(prev, p));

				prev = p;
=======

#include "hair.h"
#include "miterseg.h"

MTS_NAMESPACE_BEGIN

Hair::Hair(const Properties &props) : Shape(props) {
	std::string filename = props.getString("filename");
	m_radius = (Float) props.getFloat("radius", 0.05f);
	m_name = FileResolver::getInstance()->resolve(filename);

	Log(EInfo, "Loading hair geometry from \"%s\" ..", m_name.c_str());

	std::ifstream is(m_name.c_str());
	if (is.fail())
		Log(EError, "Could not open \"%s\"!", m_name.c_str());

	std::string line;
	bool newFiber = true;
	Point p;
	while (is.good()) {
		std::getline(is, line);
		if (line.length() > 0 && line[0] == '#')
			continue;
		if (line.length() == 0) {
			newFiber = true;
		} else {
			std::istringstream iss(line);
			iss >> p.x >> p.y >> p.z;
			if (!iss.fail()) {
				m_vertices.push_back(p);
				m_startFiber.push_back(newFiber);
				newFiber = false;
>>>>>>> e7d808d6
			}
		}
	}
	m_startFiber.push_back(true);

	buildSegIndex();

	Log(EDebug, "Read %i hair vertices, %i segments,", m_vertices.size(), m_segIndex.size());
}

Hair::Hair(Stream *stream, InstanceManager *manager) : Shape(stream, manager) {
	m_radius = stream->readFloat();
	size_t segmentCount = stream->readUInt();

	m_vertices.reserve(segmentCount);
	for (size_t i=0; i<segmentCount; ++i)
		m_vertices.push_back(Point(stream));

	m_startFiber.reserve(segmentCount+1);
	for (size_t i=0; i<segmentCount+1; ++i)
		m_startFiber.push_back(stream->readBool());

	buildSegIndex();
}

void Hair::serialize(Stream *stream, InstanceManager *manager) const {
	Shape::serialize(stream, manager);

	stream->writeFloat(m_radius);
	size_t segmentCount = m_vertices.size();
	stream->writeUInt(segmentCount);

	for (size_t i=0; i<segmentCount; ++i)
		m_vertices[i].serialize(stream);

	for (size_t i=0; i<segmentCount; ++i)
		stream->writeBool(m_startFiber[i]);
}

Shape *Hair::getElement(int index) {
	if ((size_t) index >= m_segIndex.size())
		return NULL;

	MiterHairSegment *segment = new MiterHairSegment(this, m_segIndex[index]);
	segment->addChild("bsdf", m_bsdf);
	segment->configure();
	return segment;
}


void Hair::buildSegIndex() {
	// Compute the index of the first vertex in each segment.
	m_segIndex.clear();
	for (size_t i=0; i<m_vertices.size(); i++)
		if (!m_startFiber[i+1])
			m_segIndex.push_back(i);
}

<<<<<<< HEAD
	Shape *getElement(int _index) {
		unsigned int index = _index / 2;
		if (index >= m_segments.size())
			return NULL;

		Point start = m_segments[index].start;
		Point end = m_segments[index].end;
		Float length = (end-start).length();

		Vector axis = normalize(end-start);
		Vector rotAxis = normalize(cross(Vector(0,0,1), axis));
		Float rotAngle = radToDeg(std::acos(axis.z));

		Transform trafo = 
			m_objectToWorld
			* Transform::translate(Vector(start))
			* Transform::rotate(rotAxis, rotAngle);

		if ((_index % 2) == 0) {
			Properties sphereProperties("sphere");
			sphereProperties.setFloat("radius", m_radius);
			sphereProperties.setTransform("toWorld", trafo);
			Shape *sphere = static_cast<Shape *> (PluginManager::getInstance()->
				createObject(Shape::m_theClass, sphereProperties));
			sphere->addChild("bsdf", m_bsdf);
			sphere->configure();
			return sphere;
		} else {
			Properties cylinderProperties("cylinder");
			cylinderProperties.setFloat("radius", m_radius);
			cylinderProperties.setFloat("length", length);
			cylinderProperties.setTransform("toWorld", trafo);
			Shape *cylinder = static_cast<Shape *> (PluginManager::getInstance()->
				createObject(Shape::m_theClass, cylinderProperties));
			cylinder->addChild("bsdf", m_bsdf);
			cylinder->configure();

			return cylinder;
		}
	}
=======
>>>>>>> e7d808d6


MTS_IMPLEMENT_CLASS_S(Hair, false, Shape)
MTS_EXPORT_PLUGIN(Hair, "Hair geometry");
MTS_NAMESPACE_END<|MERGE_RESOLUTION|>--- conflicted
+++ resolved
@@ -4,60 +4,6 @@
 #include <mitsuba/render/bsdf.h>
 #include <mitsuba/core/plugin.h>
 #include <mitsuba/core/fresolver.h>
-<<<<<<< HEAD
-#include <mitsuba/core/properties.h>
-
-MTS_NAMESPACE_BEGIN
-
-/**
- * The 'Hair' primitive consists of a list of hair segments, which are
- * rasterized into cylinders and spheres. The file format is simply a
- * list of lines of the form "x y z" where an empty line indicates the beginning
- * of a new hair.
- */
-class Hair : public Shape {
-	struct HairSegment {
-		Point start, end;
-
-		inline HairSegment(Point start, Point end) 
-		 : start(start), end(end) {
-		}
-	};
-
-	Float m_radius;
-	std::vector<HairSegment> m_segments;
-public:
-	Hair(const Properties &props) : Shape(props) {
-		fs::path filename = Thread::getThread()->getFileResolver()->resolve(
-			props.getString("filename"));
-		m_radius = (Float) props.getFloat("radius", 0.05f);
-		m_name = filename.leaf();
-
-		Log(EInfo, "Loading hair geometry from \"%s\" ..", m_name.c_str());
-
-		fs::ifstream is(m_name.c_str());
-		if (is.fail())
-			Log(EError, "Could not open \"%s\"!", m_name.c_str());
-
-		std::string line;
-		int segments = 0;
-		Point p(0.0f) , prev(0.0f);
-		while (is.good()) {
-			std::getline(is, line);
-			if (line.length() > 0 && line[0] == '#')
-				continue;
-			if (line.length() == 0) {
-				segments = 0;
-			} else {
-				std::istringstream iss(line);
-				iss >> p.x >> p.y >> p.z;
-				m_aabb.expandBy(m_objectToWorld(p));
-
-				if (segments++ > 0) 
-					m_segments.push_back(HairSegment(prev, p));
-
-				prev = p;
-=======
 
 #include "hair.h"
 #include "miterseg.h"
@@ -66,6 +12,7 @@
 
 Hair::Hair(const Properties &props) : Shape(props) {
 	std::string filename = props.getString("filename");
+			props.getString("filename"));
 	m_radius = (Float) props.getFloat("radius", 0.05f);
 	m_name = FileResolver::getInstance()->resolve(filename);
 
@@ -91,7 +38,6 @@
 				m_vertices.push_back(p);
 				m_startFiber.push_back(newFiber);
 				newFiber = false;
->>>>>>> e7d808d6
 			}
 		}
 	}
@@ -150,49 +96,6 @@
 			m_segIndex.push_back(i);
 }
 
-<<<<<<< HEAD
-	Shape *getElement(int _index) {
-		unsigned int index = _index / 2;
-		if (index >= m_segments.size())
-			return NULL;
-
-		Point start = m_segments[index].start;
-		Point end = m_segments[index].end;
-		Float length = (end-start).length();
-
-		Vector axis = normalize(end-start);
-		Vector rotAxis = normalize(cross(Vector(0,0,1), axis));
-		Float rotAngle = radToDeg(std::acos(axis.z));
-
-		Transform trafo = 
-			m_objectToWorld
-			* Transform::translate(Vector(start))
-			* Transform::rotate(rotAxis, rotAngle);
-
-		if ((_index % 2) == 0) {
-			Properties sphereProperties("sphere");
-			sphereProperties.setFloat("radius", m_radius);
-			sphereProperties.setTransform("toWorld", trafo);
-			Shape *sphere = static_cast<Shape *> (PluginManager::getInstance()->
-				createObject(Shape::m_theClass, sphereProperties));
-			sphere->addChild("bsdf", m_bsdf);
-			sphere->configure();
-			return sphere;
-		} else {
-			Properties cylinderProperties("cylinder");
-			cylinderProperties.setFloat("radius", m_radius);
-			cylinderProperties.setFloat("length", length);
-			cylinderProperties.setTransform("toWorld", trafo);
-			Shape *cylinder = static_cast<Shape *> (PluginManager::getInstance()->
-				createObject(Shape::m_theClass, cylinderProperties));
-			cylinder->addChild("bsdf", m_bsdf);
-			cylinder->configure();
-
-			return cylinder;
-		}
-	}
-=======
->>>>>>> e7d808d6
 
 
 MTS_IMPLEMENT_CLASS_S(Hair, false, Shape)
